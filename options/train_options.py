--- conflicted
+++ resolved
@@ -19,12 +19,8 @@
         parser.add_argument('--epochs', type=int, default=1000, help='# of iter at starting learning rate')
         parser.add_argument('--beta1', type=float, default=0.9, help='momentum term of adam')
         parser.add_argument('--lr', type=float, default=0.0001, help='initial learning rate for adam')
-<<<<<<< HEAD
-        parser.add_argument('--val_epoch', type=float, default=5, help='몇 번째 에폭마다 val 저장할거냐')
-=======
         parser.add_argument('--val_epoch', type=float, default=2, help='몇 번째 에폭마다 val 저장할거냐')
         parser.add_argument('--val_dataroot', type=str, default="./samples", help='val 데이터 루트')
->>>>>>> b43a8d57
         # parser.add_argument('--model_path')
         # parser.add_argument('--no_resize', action='store_true')
         # parser.add_argument('--no_crop', action='store_true')
