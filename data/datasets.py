--- conflicted
+++ resolved
@@ -145,16 +145,12 @@
         # 미리 가공 저장
         self.tank: List[Tuple[Union[Dict[str, Tensor], Tensor], int]] = []
 
-<<<<<<< HEAD
-        # 비디오 단위 전처리
-=======
         # 비디오 단위로 가공
         #시그널
         signal.signal(signal.SIGALRM, handler)
         #랜덤성 부여
         random.shuffle(self.index)
 
->>>>>>> 64f6b019
         for vdir, label in self.index:
             print(f"{vdir} is processing ... ")
             start = time.time()
@@ -172,15 +168,6 @@
                 self.tank.append((out_dict, label))
                 continue
 
-<<<<<<< HEAD
-            # --- dict/concat 모드: 프레임별 spatial 피처 계산 ---
-            features_map: Dict[str, List[torch.Tensor]] = {k: [] for k in self.processor.features}
-            for fp in tqdm(frame_paths, desc=f"Processing {vdir}"):
-                processed = self.processor.process_one(fp)  # {"edge": [C,H,W], ...}
-                for k, t in processed.items():
-                    features_map[k].append(t)
-
-=======
             # 기존 dict/concat 경로 (단일 프레임 반복)
             #features_map: Dict[str, List[torch.Tensor]] = {k: [] for k in self.processor.features}
             
@@ -204,15 +191,10 @@
             
             end = time.time()
             print(f"{vdir} is processed, in {round(end - start)} s")
->>>>>>> 64f6b019
             # 유효성 검사
             if any(len(v) == 0 for v in features_map.values()):
                 raise RuntimeError(f"처리된 특징 맵이 비어있습니다. 손상된 비디오일 수 있습니다: {vdir}")
-            
-            self.tank.append((features_map, label))
-
-
-<<<<<<< HEAD
+
             # 스택: [T,C,H,W]
             for k in list(features_map.keys()):
                 features_map[k] = torch.stack(features_map[k], dim=0)
@@ -236,10 +218,6 @@
                 cat = torch.cat([features_map[k] for k in keys], dim=1)  # [T, sumC, H, W]
                 self.tank.append((cat, label))
                 
-=======
-    
-
->>>>>>> 64f6b019
     def _index_class(self, class_dir: str, label: int):
         if not os.path.isdir(class_dir):
             return
